name: Release

on:
  release:
    types: [published]
  workflow_dispatch: # Allow manual triggering

env:
  REGISTRY: ghcr.io
  IMAGE_NAME: ${{ github.repository }}

jobs:
  tag-and-release:
    runs-on: ubuntu-latest
    permissions:
      contents: read
      packages: write

    steps:
    - uses: actions/checkout@v4

    - name: Log in to Container Registry
      uses: docker/login-action@v4
      with:
        registry: ${{ env.REGISTRY }}
        username: ${{ github.actor }}
        password: ${{ secrets.GITHUB_TOKEN }}

    - name: Extract metadata
      id: meta
      uses: docker/metadata-action@v5
      with:
        images: ${{ env.REGISTRY }}/${{ env.IMAGE_NAME }}
        tags: |
          type=semver,pattern={{version}}
          type=semver,pattern={{major}}.{{minor}}
          type=raw,value=latest

<<<<<<< HEAD
    - name: Get latest validated image
      id: get-image
      run: |
        # Get the most recent validated image from the registry
        # This assumes the docker-build workflow has already built and pushed a validated image
        LATEST_IMAGE="${{ env.REGISTRY }}/${{ env.IMAGE_NAME }}:latest"
        
        # Pull the latest image to ensure we have it locally
        echo "Pulling latest image: $LATEST_IMAGE"
        if ! docker pull $LATEST_IMAGE; then
          echo "Error: Failed to pull latest image. Make sure the docker-build workflow has run successfully."
          exit 1
        fi
        
        # Get the image digest for reference
        DIGEST=$(docker images --digests --format "table {{.Digest}}" | grep -v DIGEST | head -1)
        echo "image_digest=$DIGEST" >> $GITHUB_OUTPUT
        echo "source_image=$LATEST_IMAGE" >> $GITHUB_OUTPUT
=======
    - name: Set up Docker Buildx
      uses: docker/setup-buildx-action@v4

    - name: Cache Docker layers
      uses: actions/cache@v4
      with:
        path: /tmp/.buildx-cache
        key: ${{ runner.os }}-buildx-${{ github.sha }}
        restore-keys: |
          ${{ runner.os }}-buildx-

    - name: Build and push Docker image
      uses: docker/build-push-action@v5
      with:
        context: .
        file: ./docker/Dockerfile
        platforms: linux/amd64,linux/arm64
        push: true
        tags: ${{ steps.meta.outputs.tags }}
        labels: ${{ steps.meta.outputs.labels }}
        cache-from: type=local,src=/tmp/.buildx-cache
        cache-to: type=local,dest=/tmp/.buildx-cache-new,mode=max
>>>>>>> 2741240c

    - name: Tag and push release images
      run: |
        SOURCE_IMAGE="${{ steps.get-image.outputs.source_image }}"
        
        # Tag the validated image with release tags
        echo "Available tags: ${{ steps.meta.outputs.tags }}"
        
        # Split the tags string and process each tag
        IFS=$'\n' read -d '' -r -a TAGS <<< "${{ steps.meta.outputs.tags }}"
        for TAG in "${TAGS[@]}"; do
          if [ -n "$TAG" ]; then
            echo "Tagging $SOURCE_IMAGE as $TAG"
            docker tag $SOURCE_IMAGE $TAG
            docker push $TAG
          fi
        done

  test-release:
    runs-on: ubuntu-latest
    needs: tag-and-release

    steps:
    - uses: actions/checkout@v4

    - name: Log in to Container Registry
      uses: docker/login-action@v4
      with:
        registry: ${{ env.REGISTRY }}
        username: ${{ github.actor }}
        password: ${{ secrets.GITHUB_TOKEN }}

    - name: Test released images
      run: |
        # Test the versioned release image (e.g., v1.2.3)
        VERSION_TAG="${{ env.REGISTRY }}/${{ env.IMAGE_NAME }}:${{ github.event.release.tag_name }}"
        docker pull $VERSION_TAG
        
        # Test basic functionality
        docker run --rm $VERSION_TAG repomap-tool --help
        
        # Test with a sample project
        mkdir -p test-release-project
        echo "print('Hello, World!')" > test-release-project/test.py
        
        # Run analysis on the test project
        docker run --rm \
          -v $(pwd)/test-release-project:/workspace \
          -w /workspace \
          $VERSION_TAG \
          repomap-tool analyze . --output-format json || true
        
        # Also test the latest tag
        docker pull ${{ env.REGISTRY }}/${{ env.IMAGE_NAME }}:latest
        docker run --rm ${{ env.REGISTRY }}/${{ env.IMAGE_NAME }}:latest repomap-tool --help

    - name: Cleanup
      run: |
        rm -rf test-release-project<|MERGE_RESOLUTION|>--- conflicted
+++ resolved
@@ -36,7 +36,6 @@
           type=semver,pattern={{major}}.{{minor}}
           type=raw,value=latest
 
-<<<<<<< HEAD
     - name: Get latest validated image
       id: get-image
       run: |
@@ -55,30 +54,6 @@
         DIGEST=$(docker images --digests --format "table {{.Digest}}" | grep -v DIGEST | head -1)
         echo "image_digest=$DIGEST" >> $GITHUB_OUTPUT
         echo "source_image=$LATEST_IMAGE" >> $GITHUB_OUTPUT
-=======
-    - name: Set up Docker Buildx
-      uses: docker/setup-buildx-action@v4
-
-    - name: Cache Docker layers
-      uses: actions/cache@v4
-      with:
-        path: /tmp/.buildx-cache
-        key: ${{ runner.os }}-buildx-${{ github.sha }}
-        restore-keys: |
-          ${{ runner.os }}-buildx-
-
-    - name: Build and push Docker image
-      uses: docker/build-push-action@v5
-      with:
-        context: .
-        file: ./docker/Dockerfile
-        platforms: linux/amd64,linux/arm64
-        push: true
-        tags: ${{ steps.meta.outputs.tags }}
-        labels: ${{ steps.meta.outputs.labels }}
-        cache-from: type=local,src=/tmp/.buildx-cache
-        cache-to: type=local,dest=/tmp/.buildx-cache-new,mode=max
->>>>>>> 2741240c
 
     - name: Tag and push release images
       run: |
