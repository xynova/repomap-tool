--- conflicted
+++ resolved
@@ -8,7 +8,7 @@
 
 import json
 import sys
-
+import os
 from typing import Optional, Literal, Dict, Any
 
 import click
@@ -45,11 +45,6 @@
         from .trees import SessionManager
 
         # Initialize session manager with storage directory from environment
-<<<<<<< HEAD
-        import os
-
-=======
->>>>>>> 3199538b
         session_storage_dir = os.environ.get("REPOMAP_SESSION_DIR")
         session_manager = SessionManager(storage_dir=session_storage_dir)
         session = session_manager.get_session(session_id)
